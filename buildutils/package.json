{
  "name": "@jupyterlab/buildutils",
  "version": "2.0.0-alpha.1",
  "description": "JupyterLab - Build Utilities",
  "homepage": "https://github.com/jupyterlab/jupyterlab",
  "bugs": {
    "url": "https://github.com/jupyterlab/jupyterlab/issues"
  },
  "repository": {
    "type": "git",
    "url": "https://github.com/jupyterlab/jupyterlab.git"
  },
  "license": "BSD-3-Clause",
  "author": "Project Jupyter",
  "files": [
    "lib/*.d.ts",
    "lib/*.js.map",
    "lib/*.js",
    "template/package.json",
    "template/tsconfig.json",
    "template/src/index.ts"
  ],
  "main": "lib/index.js",
  "types": "lib/index.d.ts",
  "bin": {
    "ensure-max-old-space": "./lib/ensure-max-old-space.js",
    "get-dependency": "./lib/get-dependency.js",
    "remove-dependency": "./lib/remove-dependency.js",
    "update-dependency": "./lib/update-dependency.js",
    "update-dist-tag": "./lib/update-dist-tag.js"
  },
  "directories": {
    "lib": "lib/"
  },
  "scripts": {
    "build": "tsc",
    "clean": "rimraf lib",
    "prepublishOnly": "npm run build",
    "watch": "tsc -w --listEmittedFiles"
  },
  "dependencies": {
    "@phosphor/coreutils": "^1.3.1",
    "@yarnpkg/lockfile": "^1.1.0",
    "child_process": "~1.0.2",
    "commander": "~2.20.0",
    "crypto": "~1.0.1",
    "dependency-graph": "^0.8.0",
    "fs-extra": "^8.0.1",
    "glob": "~7.1.2",
    "inquirer": "^6.3.1",
    "mini-css-extract-plugin": "~0.6.0",
    "package-json": "^6.3.0",
    "path": "~0.12.7",
    "prettier": "^1.18.2",
    "semver": "^6.1.0",
    "sort-package-json": "~1.22.1",
<<<<<<< HEAD
    "typescript": "~3.7.2",
    "webpack": "^4.32.2"
=======
    "typescript": "~3.5.1",
    "webpack": "^4.32.2",
    "which": "^1.3.1"
>>>>>>> 4336b1a1
  },
  "devDependencies": {
    "@types/fs-extra": "^7.0.0",
    "@types/glob": "^7.1.1",
    "@types/inquirer": "^6.0.3",
    "@types/mini-css-extract-plugin": "^0.2.0",
    "@types/node": "^12.0.2",
    "@types/prettier": "^1.16.4",
    "@types/webpack": "^4.4.32",
    "@types/which": "^1.3.2",
    "rimraf": "~2.6.2"
  }
}<|MERGE_RESOLUTION|>--- conflicted
+++ resolved
@@ -54,14 +54,9 @@
     "prettier": "^1.18.2",
     "semver": "^6.1.0",
     "sort-package-json": "~1.22.1",
-<<<<<<< HEAD
     "typescript": "~3.7.2",
-    "webpack": "^4.32.2"
-=======
-    "typescript": "~3.5.1",
     "webpack": "^4.32.2",
     "which": "^1.3.1"
->>>>>>> 4336b1a1
   },
   "devDependencies": {
     "@types/fs-extra": "^7.0.0",
