// Copyright (c) Jupyter Development Team.
// Distributed under the terms of the Modified BSD License.

import {
  Session, KernelMessage
} from '@jupyterlab/services';

import {
  clearSignalData, defineSignal, ISignal
} from 'phosphor/lib/core/signaling';

import {
  Token
} from 'phosphor/lib/core/token';

import {
  Message
} from 'phosphor/lib/core/messaging';

import {
  Panel, PanelLayout
} from 'phosphor/lib/ui/panel';

import {
  Widget
} from 'phosphor/lib/ui/widget';

import {
  InspectionHandler
} from '../inspector';

import {
  nbformat
} from '../notebook/notebook/nbformat';

import {
  CodeCellWidget, RawCellWidget
} from '../notebook/cells';

import {
  EdgeLocation, ICellEditorWidget, ITextChange
} from '../notebook/cells/editor';

import {
  mimetypeForLanguage
} from '../notebook/common/mimetype';

import {
  CompleterWidget, CompleterModel, CellCompleterHandler
} from '../completer';

import {
  IRenderMime
} from '../rendermime';

import {
  ConsoleHistory, IConsoleHistory
} from './history';


/**
 * The class name added to console widgets.
 */
const CONSOLE_CLASS = 'jp-ConsoleContent';

/**
 * The class name added to the console banner.
 */
const BANNER_CLASS = 'jp-ConsoleContent-banner';

/**
 * The class name of a cell whose input originated from a foreign session.
 */
const FOREIGN_CELL_CLASS = 'jp-ConsoleContent-foreignCell';

/**
 * The class name of the active prompt
 */
const PROMPT_CLASS = 'jp-ConsoleContent-prompt';

/**
 * The class name of the panel that holds cell content.
 */
const CONTENT_CLASS = 'jp-ConsoleContent-content';

/**
 * The class name of the panel that holds prompts.
 */
const INPUT_CLASS = 'jp-ConsoleContent-input';

/**
 * The timeout in ms for execution requests to the kernel.
 */
const EXECUTION_TIMEOUT = 250;


/**
 * A widget containing a Jupyter console's content.
 *
 * #### Notes
 * The ConsoleContent class is intended to be used within a ConsolePanel
 * instance. Under most circumstances, it is not instantiated by user code.
 */
export
class ConsoleContent extends Widget {
  /**
   * Construct a console widget.
   */
  constructor(options: ConsoleContent.IOptions) {
    super();
    this.addClass(CONSOLE_CLASS);

    // Create the panels that hold the content and input.
    let layout = this.layout = new PanelLayout();
    this._content = new Panel();
    this._input = new Panel();
    this._content.addClass(CONTENT_CLASS);
    this._input.addClass(INPUT_CLASS);

    // Insert the content and input panes into the widget.
    layout.addWidget(this._content);
    layout.addWidget(this._input);

    this._renderer = options.renderer;
    this._rendermime = options.rendermime;
    this._session = options.session;
    this._history = new ConsoleHistory({ kernel: this._session.kernel });

    // Instantiate tab completer widget.
    let completer = options.completer || new CompleterWidget({
      model: new CompleterModel()
    });
    this._completer = completer;

    // Set the completer widget's anchor node to peg its position.
    completer.anchor = this.node;

    // Because a completer widget may be passed in, check if it is attached.
    if (!completer.isAttached) {
      Widget.attach(completer, document.body);
    }

    // Set up the completer handler.
    this._completerHandler = new CellCompleterHandler(this._completer);
    this._completerHandler.kernel = this._session.kernel;

    // Set up the inspection handler.
    this._inspectionHandler = new InspectionHandler(this._rendermime);
    this._inspectionHandler.kernel = this._session.kernel;

    // Create the banner.
    let banner = this._renderer.createBanner();
    banner.addClass(BANNER_CLASS);
    banner.readOnly = true;
    banner.model.source = '...';

    // Add the banner to the content pane.
    this._content.addWidget(banner);

    // Set the banner text and the mimetype.
    this.initialize();

    // Create the prompt.
    this.newPrompt();

    // Display inputs/outputs initiated by another session.
    this.monitorForeignIOPub();

    // Handle changes to the kernel.
    this._session.kernelChanged.connect((s, kernel) => {
      this.clear();
      this.newPrompt();
      this.initialize();
      this._history.dispose();
      this._history = new ConsoleHistory(kernel);
      this._completerHandler.kernel = kernel;
      this._inspectionHandler.kernel = kernel;
      this._foreignCells = {};
      this.monitorForeignIOPub();
    });
  }

  /**
   * A signal emitted when the console executes its prompt.
   */
  readonly executed: ISignal<this, Date>;


  /**
   * Get the inspection handler used by the console.
   *
   * #### Notes
   * This is a read-only property.
   */
  get inspectionHandler(): InspectionHandler {
    return this._inspectionHandler;
  }

  /*
   * The last cell in a console is always a `CodeCellWidget` prompt.
   */
  get prompt(): CodeCellWidget {
    let inputLayout = (this._input.layout as PanelLayout);
    return inputLayout.widgets.at(0) as CodeCellWidget || null;
  }

  /**
   * Get the session used by the console.
   *
   * #### Notes
   * This is a read-only property.
   */
  get session(): Session.ISession {
    return this._session;
  }

  /**
   * Clear the code cells.
   */
  clear(): void {
    // Dispose all the content cells except the first, which is the banner.
    let cells = this._content.widgets;
    while (cells.length > 1) {
      cells.at(1).dispose();
    }
  }

  /**
   * Dispose of the resources held by the widget.
   */
  dispose() {
    // Do nothing if already disposed.
    if (this.isDisposed) {
      return;
    }
    this._history.dispose();
    this._history = null;
    this._completerHandler.dispose();
    this._completerHandler = null;
    this._completer.dispose();
    this._completer = null;
    this._inspectionHandler.dispose();
    this._inspectionHandler = null;
    this._session.dispose();
    this._session = null;
    this._foreignCells = null;
    super.dispose();
  }

  /**
   * Execute the current prompt.
   *
   * @param force - Whether to force execution without checking code
   * completeness.
   */
  execute(force=false): Promise<void> {
    this._completer.reset();

    if (this._session.status === 'dead') {
      return;
    }

    let prompt = this.prompt;
    prompt.trusted = true;
    if (force) {
      // Create a new prompt before kernel execution to allow typeahead.
      this.newPrompt();
      return this._execute(prompt);
    }

    // Check whether we should execute.
    return this._shouldExecute().then(value => {
      if (value) {
        // Create a new prompt before kernel execution to allow typeahead.
        this.newPrompt();
        return this._execute(prompt);
      }
    });
  }

  /**
   * Inject arbitrary code for the console to execute immediately.
   */
  inject(code: string): void {
    // Create a new cell using the prompt renderer.
    let cell = this._renderer.createPrompt(this._rendermime);
    cell.model.source = code;
    cell.mimetype = this._mimetype;
    cell.readOnly = true;
    this._content.addWidget(cell);
    this._execute(cell);
  }

  /**
   * Insert a line break in the prompt.
   */
  insertLinebreak(): void {
    let prompt = this.prompt;
    let model = prompt.model;
    model.source += '\n';
    prompt.editor.setCursorPosition(model.source.length);
  }

  /**
   * Serialize the output.
   */
  serialize(): nbformat.ICodeCell[] {
    let output: nbformat.ICodeCell[] = [];
    let layout = this._content.layout as PanelLayout;
    for (let i = 1; i < layout.widgets.length; i++) {
      let widget = layout.widgets.at(i) as CodeCellWidget;
      output.push(widget.model.toJSON() as nbformat.ICodeCell);
    }
    output.push(this.prompt.model.toJSON() as nbformat.ICodeCell);
    return output;
  }

  /**
   * Initialize the banner and mimetype.
   */
  protected initialize(): void {
    let session = this._session;
    if (session.kernel.info) {
      this._handleInfo(this._session.kernel.info);
      return;
    }
    session.kernel.kernelInfo().then(msg => this._handleInfo(msg.content));
  }

  /**
   * Handle `'activate-request'` messages.
   */
  protected onActivateRequest(msg: Message): void {
    this.prompt.activate();
    this.update();
  }

  /**
   * Handle an edge requested signal.
   */
  protected onEdgeRequest(editor: ICellEditorWidget, location: EdgeLocation): void {
    let prompt = this.prompt;
    if (location === 'top') {
      this._history.back(prompt.model.source).then(value => {
        if (!value) {
          return;
        }
        if (prompt.model.source === value) {
          return;
        }
        this._setByHistory = true;
        prompt.model.source = value;
        prompt.editor.setCursorPosition(0);
      });
    } else {
      this._history.forward(prompt.model.source).then(value => {
        let text = value || this._history.placeholder;
        if (prompt.model.source === text) {
          return;
        }
        this._setByHistory = true;
        prompt.model.source = text;
        prompt.editor.setCursorPosition(text.length);
      });
    }
  }

  /**
   * Handle a text change signal from the editor.
   */
  protected onTextChange(editor: ICellEditorWidget, args: ITextChange): void {
    if (this._setByHistory) {
      this._setByHistory = false;
      return;
    }
    this._history.reset();
  }

  /**
   * Handle `update_request` messages.
   */
  protected onUpdateRequest(msg: Message): void {
    super.onUpdateRequest(msg);
    Private.scrollToBottom(this._content.node);
  }

  /**
   * Display inputs/outputs initated by another session.
   */
  protected monitorForeignIOPub(): void {
    this._session.kernel.iopubMessage.connect((kernel, msg) => {
      // Check whether this message came from an external session.
      let session = (msg.parent_header as KernelMessage.IHeader).session;
      if (session === this.session.kernel.clientId) {
        return;
      }
      let msgType = msg.header.msg_type;
      let parentHeader = msg.parent_header as KernelMessage.IHeader;
      let parentMsgId = parentHeader.msg_id as string;
      let cell : CodeCellWidget;
      switch (msgType) {
      case 'execute_input':
        let inputMsg = msg as KernelMessage.IExecuteInputMsg;
        cell = this.newForeignCell(parentMsgId);
        cell.model.executionCount = inputMsg.content.execution_count;
        cell.model.source = inputMsg.content.code;
        cell.trusted = true;
        this.update();
        break;
      case 'execute_result':
      case 'display_data':
      case 'stream':
      case 'error':
        if (!(parentMsgId in this._foreignCells)) {
          // This is an output from an input that was broadcast before our
          // session started listening. We will ignore it.
          console.warn('Ignoring output with no associated input cell.');
          break;
        }
        cell = this._foreignCells[parentMsgId];
        let output = msg.content as nbformat.IOutput;
        output.output_type = msgType as nbformat.OutputType;
        cell.model.outputs.add(output);
        this.update();
        break;
      case 'clear_output':
        let wait = (msg as KernelMessage.IClearOutputMsg).content.wait;
        cell.model.outputs.clear(wait);
        break;
      default:
        break;
      }
    });
  }

  /**
   * Make a new prompt.
   */
  protected newPrompt(): void {
    let prompt = this.prompt;
    let content = this._content;
    let input = this._input;

    // Make the last prompt read-only, clear its signals, and move to content.
    if (prompt) {
      prompt.readOnly = true;
      prompt.removeClass(PROMPT_CLASS);
      clearSignalData(prompt.editor);
      content.addWidget((input.layout as PanelLayout).removeWidgetAt(0));
    }

    // Create the new prompt.
    prompt = this._renderer.createPrompt(this._rendermime);
    prompt.mimetype = this._mimetype;
    prompt.addClass(PROMPT_CLASS);
    this._input.addWidget(prompt);

    // Hook up history handling.
    let editor = prompt.editor;
    editor.edgeRequested.connect(this.onEdgeRequest, this);
    editor.textChanged.connect(this.onTextChange, this);

    // Associate the new prompt with the completer and inspection handlers.
    this._completerHandler.activeCell = prompt;
    this._inspectionHandler.activeCell = prompt;

    prompt.activate();
    this.update();
  }

  /**
   * Make a new code cell for an input originated from a foreign session.
   */
  protected newForeignCell(parentMsgId: string): CodeCellWidget {
    let cell = this._renderer.createForeignCell(this._rendermime);
    cell.readOnly = true;
    cell.mimetype = this._mimetype;
    cell.addClass(FOREIGN_CELL_CLASS);
    this._content.addWidget(cell);
    this.update();
    this._foreignCells[parentMsgId] = cell;
    return cell;
  }

  /**
   * Test whether we should execute the prompt.
   */
  private _shouldExecute(): Promise<boolean> {
    let prompt = this.prompt;
    let code = prompt.model.source + '\n';
    return new Promise<boolean>((resolve, reject) => {
      let timer = setTimeout(() => { resolve(true); }, EXECUTION_TIMEOUT);
      this._session.kernel.isComplete({ code }).then(isComplete => {
        clearTimeout(timer);
        if (isComplete.content.status !== 'incomplete') {
          resolve(true);
          return;
        }
        prompt.model.source = code + isComplete.content.indent;
        prompt.editor.setCursorPosition(prompt.model.source.length);
        resolve(false);
      }).catch(() => { resolve(true); });
    });
  }

  /**
   * Execute the code in the current prompt.
   */
  private _execute(cell: CodeCellWidget): Promise<void> {
    this._history.push(cell.model.source);
    cell.model.contentChanged.connect(this.update, this);
    let onSuccess = (value: KernelMessage.IExecuteReplyMsg) => {
      this.executed.emit(new Date());
      if (!value) {
        return;
      }
      if (value.content.status === 'ok') {
        let content = value.content as KernelMessage.IExecuteOkReply;
        // Use deprecated payloads for backwards compatibility.
        if (content.payload && content.payload.length) {
          let setNextInput = content.payload.filter(i => {
            return (i as any).source === 'set_next_input';
          })[0];
          if (setNextInput) {
            let text = (setNextInput as any).text;
            // Ignore the `replace` value and always set the next cell.
            cell.model.source = text;
          }
        }
      }
      cell.model.contentChanged.disconnect(this.update, this);
      this.update();
    };
    let onFailure = () => {
      cell.model.contentChanged.disconnect(this.update, this);
      this.update();
    };
    return cell.execute(this._session.kernel).then(onSuccess, onFailure);
  }

  /**
   * Update the console based on the kernel info.
   */
  private _handleInfo(info: KernelMessage.IInfoReply): void {
    let layout = this._content.layout as PanelLayout;
    let banner = layout.widgets.at(0) as RawCellWidget;
    banner.model.source = info.banner;
    this._mimetype = mimetypeForLanguage(info.language_info);
    this.prompt.mimetype = this._mimetype;
  }

  private _completer: CompleterWidget = null;
  private _completerHandler: CellCompleterHandler = null;
  private _content: Panel = null;
  private _foreignCells: { [key: string]: CodeCellWidget } = Object.create(null);
  private _history: IConsoleHistory = null;
  private _input: Panel = null;
  private _inspectionHandler: InspectionHandler = null;
  private _mimetype = 'text/x-ipython';
  private _renderer: ConsoleContent.IRenderer = null;
<<<<<<< HEAD
  private _rendermime: IRenderMime = null;
  private _session: ISession = null;
=======
  private _history: IConsoleHistory = null;
  private _session: Session.ISession = null;
>>>>>>> e23a93ca
  private _setByHistory = false;
}


// Define the signals for the `ConsoleContent` class.
defineSignal(ConsoleContent.prototype, 'executed');


/**
 * A namespace for ConsoleContent statics.
 */
export
namespace ConsoleContent {
  /**
   * The initialization options for a console content widget.
   */
  export
  interface IOptions {
    /**
     * The completer widget for a console content widget.
     */
    completer?: CompleterWidget;

    /**
     * The renderer for a console content widget.
     */
    renderer: IRenderer;

    /**
     * The mime renderer for the console content widget.
     */
    rendermime: IRenderMime;

    /**
     * The session for the console content widget.
     */
    session: Session.ISession;
  }

  /**
   * A renderer for completer widget nodes.
   */
  export
  interface IRenderer {
    /**
     * Create a new banner widget.
     */
    createBanner(): RawCellWidget;

    /**
     * Create a new prompt widget.
     */
    createPrompt(rendermime: IRenderMime): CodeCellWidget;

    /**
     * Create a code cell whose input originated from a foreign session.
     */
    createForeignCell(rendermine: IRenderMime): CodeCellWidget;
  }

  /* tslint:disable */
  /**
   * The console renderer token.
   */
  export
  const IRenderer = new Token<IRenderer>('jupyter.services.console.renderer');
  /* tslint:enable */
}


/**
 * A namespace for console widget private data.
 */
namespace Private {
  /**
   * Jump to the bottom of a node.
   *
   * @param node - The scrollable element.
   */
  export
  function scrollToBottom(node: HTMLElement): void {
    node.scrollTop = node.scrollHeight - node.clientHeight;
  }
}<|MERGE_RESOLUTION|>--- conflicted
+++ resolved
@@ -558,13 +558,8 @@
   private _inspectionHandler: InspectionHandler = null;
   private _mimetype = 'text/x-ipython';
   private _renderer: ConsoleContent.IRenderer = null;
-<<<<<<< HEAD
   private _rendermime: IRenderMime = null;
-  private _session: ISession = null;
-=======
-  private _history: IConsoleHistory = null;
   private _session: Session.ISession = null;
->>>>>>> e23a93ca
   private _setByHistory = false;
 }
 
