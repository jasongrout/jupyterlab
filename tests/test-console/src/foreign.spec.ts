--- conflicted
+++ resolved
@@ -72,11 +72,7 @@
       const session = (msg.parent_header as KernelMessage.IHeader).session;
       const msgType = msg.header.msg_type;
       if (
-<<<<<<< HEAD
-        session !== this.session.kernel!.clientId &&
-=======
         session !== this.sessionContext.session?.kernel?.clientId &&
->>>>>>> 28cef062
         relevantTypes.has(msgType)
       ) {
         this.rejected.emit(msg);
@@ -115,17 +111,8 @@
         createSessionContext({ path, type: 'test' }),
         createSession({ name: '', path, type: 'test' })
       ]);
-<<<<<<< HEAD
-
-      // check path prop
-      expect(local.path).to.equal(path);
-
-      await (session as ClientSession).initialize();
-      await session.kernel!.ready;
-=======
       await sessionContext.initialize();
-      await sessionContext.session?.kernel?.info;
->>>>>>> 28cef062
+      await sessionContext.session!.kernel!.info;
     });
 
     beforeEach(() => {
@@ -161,7 +148,8 @@
         handler.injected.connect(() => {
           called = true;
         });
-        await foreign.kernel.requestExecute({ code, stop_on_error: true }).done;
+        await foreign.kernel!.requestExecute({ code, stop_on_error: true })
+          .done;
         expect(called).to.equal(true);
       });
 
@@ -172,7 +160,8 @@
         handler.rejected.connect(() => {
           called = true;
         });
-        await foreign.kernel.requestExecute({ code, stop_on_error: true }).done;
+        await foreign.kernel!.requestExecute({ code, stop_on_error: true })
+          .done;
         expect(called).to.equal(true);
       });
     });
@@ -187,7 +176,7 @@
 
     describe('#session', () => {
       it('should be a client session object', () => {
-        expect(handler.sessionContext.session.path).to.be.ok;
+        expect(handler.sessionContext.session!.path).to.be.ok;
       });
     });
 
@@ -227,7 +216,8 @@
           called = true;
           promise.resolve(void 0);
         });
-        await foreign.kernel.requestExecute({ code, stop_on_error: true }).done;
+        await foreign.kernel!.requestExecute({ code, stop_on_error: true })
+          .done;
         await promise.promise;
         expect(called).to.equal(true);
       });
@@ -244,7 +234,8 @@
           called = true;
           promise.resolve(void 0);
         });
-        await foreign.kernel.requestExecute({ code, stop_on_error: true }).done;
+        await foreign.kernel!.requestExecute({ code, stop_on_error: true })
+          .done;
         await promise.promise;
         expect(called).to.equal(true);
       });
@@ -263,7 +254,8 @@
             promise.resolve(void 0);
           }
         });
-        await foreign.kernel.requestExecute({ code, stop_on_error: true }).done;
+        await foreign.kernel!.requestExecute({ code, stop_on_error: true })
+          .done;
         await promise.promise;
         expect(called).to.equal(true);
       });
