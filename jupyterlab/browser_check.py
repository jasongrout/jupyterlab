
# -*- coding: utf-8 -*-
"""
This module is meant to run JupyterLab in a headless browser, making sure
the application launches and starts up without errors.
"""
import asyncio
from concurrent.futures import ThreadPoolExecutor
import inspect
import logging
from os import path as osp
import os
import shutil
import sys

from tornado.ioloop import IOLoop
from tornado.iostream import StreamClosedError
from tornado.websocket import WebSocketClosedError

from notebook.notebookapp import flags, aliases
from notebook.utils import urljoin, pathname2url
from traitlets import Bool

from .labapp import LabApp, get_app_dir
from .tests.test_app import TestEnv


here = osp.abspath(osp.dirname(__file__))
test_flags = dict(flags)
test_flags['core-mode'] = (
    {'BrowserApp': {'core_mode': True}},
    "Start the app in core mode."
)
test_flags['dev-mode'] = (
    {'BrowserApp': {'dev_mode': True}},
    "Start the app in dev mode."
)
test_flags['watch'] = (
    {'BrowserApp': {'watch': True}},
    "Start the app in watch mode."
)

test_aliases = dict(aliases)
test_aliases['app-dir'] = 'BrowserApp.app_dir'


class LogErrorHandler(logging.Handler):
    """A handler that exits with 1 on a logged error."""

    def __init__(self):
        super().__init__(level=logging.ERROR)
        self.errored = False

    def filter(self, record):
        # Handle known StreamClosedError from Tornado
        # These occur when we forcibly close Websockets or
        # browser connections during the test.
        # https://github.com/tornadoweb/tornado/issues/2834
        if hasattr(record, 'exc_info') and not record.exc_info is None and isinstance(record.exc_info[1], (StreamClosedError, WebSocketClosedError)):
            return
        return super().filter(record)

    def emit(self, record):
        print(record.msg, file=sys.stderr)
        self.errored = True


def run_test(app, func):
    """Synchronous entry point to run a test function.
    func is a function that accepts an app url as a parameter and returns a result.
    func can be synchronous or asynchronous.  If it is synchronous, it will be run
    in a thread, so asynchronous is preferred.
    """
    IOLoop.current().spawn_callback(run_test_async, app, func)


async def run_test_async(app, func):
    """Run a test against the application.
    func is a function that accepts an app url as a parameter and returns a result.
    func can be synchronous or asynchronous.  If it is synchronous, it will be run
    in a thread, so asynchronous is preferred.
    """
    handler = LogErrorHandler()
    app.log.addHandler(handler)

    env_patch = TestEnv()
    env_patch.start()

    # The entry URL for browser tests is different in notebook >= 6.0,
    # since that uses a local HTML file to point the user at the app.
    if hasattr(app, 'browser_open_file'):
        url = urljoin('file:', pathname2url(app.browser_open_file))
    else:
        url = app.display_url

    # Allow a synchronous function to be passed in.
    if inspect.iscoroutinefunction(func):
        test = func(url)
    else:
        app.log.info('Using thread pool executor to run test')
        loop = asyncio.get_event_loop()
        executor = ThreadPoolExecutor()
        task = loop.run_in_executor(executor, func, url)
        test = asyncio.wait([task])

    try:
       await test
    except Exception as e:
        app.log.critical("Caught exception during the test:")
        app.log.error(str(e))

    app.log.info("Test Complete")

    result = 0
    if handler.errored:
        result = 1
        app.log.critical('Exiting with 1 due to errors')
    else:
        app.log.info('Exiting normally')

    app.log.info('Stopping server...')
    try:
        app.http_server.stop()
        app.io_loop.stop()
        env_patch.stop()
    except Exception as e:
        self.log.error(str(e))
        result = 1
    finally:
        sys.exit(result)


async def run_async_process(cmd, **kwargs):
    """Run an asynchronous command"""
    proc = await asyncio.create_subprocess_exec(
            *cmd,
            **kwargs)

    return await proc.communicate()


async def run_browser(url):
    """Run the browser test and return an exit code.
    """
    target = osp.join(get_app_dir(), 'browser_test')
    if not osp.exists(osp.join(target, 'node_modules')):
        os.makedirs(target)
        await run_async_process(["jlpm", "init", "-y"], cwd=target)
        await run_async_process(["jlpm", "add", "puppeteer@^2"], cwd=target)
    shutil.copy(osp.join(here, 'chrome-test.js'), osp.join(target, 'chrome-test.js'))
    await run_async_process(["node", "chrome-test.js", url], cwd=target)


class BrowserApp(LabApp):
    """An app the launches JupyterLab and waits for it to start up, checking for
    JS console errors, JS errors, and Python logged errors.
    """
    extension_name = __name__
    open_browser = Bool(False)
    ip = '127.0.0.1'
    flags = test_flags
    aliases = test_aliases
    test_browser = True

<<<<<<< HEAD
    def initialize_settings(self):
        self.settings.setdefault('page_config_data', dict())
        self.settings['page_config_data']['browserTest'] = True
        self.settings['page_config_data']['buildAvailable'] = False
        super().initialize_settings()
=======
    def start(self):
        web_app = self.web_app
        self.kernel_manager.shutdown_wait_time = 1

        web_app.settings.setdefault('page_config_data', dict())
        web_app.settings['page_config_data']['browserTest'] = True
        web_app.settings['page_config_data']['buildAvailable'] = False
        func = run_browser if self.test_browser else lambda url: 0
        run_test(self, func)
        super().start()
>>>>>>> 5051aa2b

    def initialize_handlers(self):
        func = run_browser if self.test_browser else lambda url: 0
        run_test(self.serverapp, func)
        super().initialize_handlers()

if __name__ == '__main__':
    skip_option = "--no-chrome-test"
    if skip_option in sys.argv:
        BrowserApp.test_browser = False
        sys.argv.remove(skip_option)
    def _jupyter_server_extension_paths():
        return [
            {
                'module': __name__,
                'app': BrowserApp
            }
        ]
    sys.modules[__name__]._jupyter_server_extension_paths = _jupyter_server_extension_paths
    BrowserApp.launch_instance()<|MERGE_RESOLUTION|>--- conflicted
+++ resolved
@@ -162,24 +162,12 @@
     aliases = test_aliases
     test_browser = True
 
-<<<<<<< HEAD
     def initialize_settings(self):
+        self.kernel_manager.shutdown_wait_time = 1
         self.settings.setdefault('page_config_data', dict())
         self.settings['page_config_data']['browserTest'] = True
         self.settings['page_config_data']['buildAvailable'] = False
         super().initialize_settings()
-=======
-    def start(self):
-        web_app = self.web_app
-        self.kernel_manager.shutdown_wait_time = 1
-
-        web_app.settings.setdefault('page_config_data', dict())
-        web_app.settings['page_config_data']['browserTest'] = True
-        web_app.settings['page_config_data']['buildAvailable'] = False
-        func = run_browser if self.test_browser else lambda url: 0
-        run_test(self, func)
-        super().start()
->>>>>>> 5051aa2b
 
     def initialize_handlers(self):
         func = run_browser if self.test_browser else lambda url: 0
