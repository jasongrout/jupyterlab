--- conflicted
+++ resolved
@@ -161,11 +161,7 @@
     this._searchTarget.show();
 
     this._currentMatch = await this._stepNext(
-<<<<<<< HEAD
-      this._updatedCurrentProvider(false)
-=======
-      this._searchTarget.content.activeCell!
->>>>>>> 72d9e17d
+      this._updatedCurrentProvider(false)!
     );
     this._refreshCurrentCellEditor();
 
@@ -286,11 +282,7 @@
    */
   async highlightNext(): Promise<ISearchMatch | undefined> {
     this._currentMatch = await this._stepNext(
-<<<<<<< HEAD
-      this._updatedCurrentProvider(false)
-=======
-      this._searchTarget!.content.activeCell!
->>>>>>> 72d9e17d
+      this._updatedCurrentProvider(false)!
     );
     return this._currentMatch;
   }
@@ -302,11 +294,7 @@
    */
   async highlightPrevious(): Promise<ISearchMatch | undefined> {
     this._currentMatch = await this._stepNext(
-<<<<<<< HEAD
-      this._updatedCurrentProvider(true),
-=======
-      this._searchTarget!.content.activeCell!,
->>>>>>> 72d9e17d
+      this._updatedCurrentProvider(true)!,
       true
     );
     return this._currentMatch;
@@ -322,12 +310,7 @@
     const editor = notebook.activeCell!.editor as CodeMirrorEditor;
     let replaceOccurred = false;
     if (this._currentMatchIsSelected(editor)) {
-<<<<<<< HEAD
-      const { provider } = this._currentProvider;
-=======
-      const cellIndex = notebook.widgets.indexOf(notebook.activeCell!);
-      const { provider } = this._cmSearchProviders[cellIndex];
->>>>>>> 72d9e17d
+      const { provider } = this._currentProvider!;
       replaceOccurred = await provider.replaceCurrentMatch(newText);
       if (replaceOccurred) {
         this._currentMatch = provider.currentMatch;
@@ -403,7 +386,7 @@
   private _updatedCurrentProvider(reverse: boolean) {
     if (
       this._currentProvider &&
-      this._currentProvider.cell === this._searchTarget.content.activeCell
+      this._currentProvider.cell === this._searchTarget!.content.activeCell
     ) {
       return this._currentProvider;
     }
@@ -412,7 +395,7 @@
       const find = reverse ? ArrayExt.findLastValue : ArrayExt.findFirstValue;
       provider = find(
         this._searchProviders,
-        provider => this._searchTarget.content.activeCell === provider.cell
+        provider => this._searchTarget!.content.activeCell === provider.cell
       );
     } else {
       const currentProviderIndex = ArrayExt.firstIndexOf(
@@ -434,14 +417,7 @@
     reverse = false,
     steps = 0
   ): Promise<ISearchMatch | undefined> {
-<<<<<<< HEAD
     const { provider } = currentSearchPair;
-=======
-    const notebook = this._searchTarget!.content;
-    const cellIndex = notebook.widgets.indexOf(activeCell);
-    const numCells = notebook.widgets.length;
-    const { provider } = this._cmSearchProviders[cellIndex];
->>>>>>> 72d9e17d
 
     // highlightNext/Previous will not be able to search rendered MarkdownCells or
     // hidden code cells, but that is okay here because in startQuery, we unrendered
@@ -480,18 +456,14 @@
       return this._stepNext(nextSearchPair, reverse, steps + 1);
     }
 
-    const notebook = this._searchTarget.content;
+    const notebook = this._searchTarget!.content;
     notebook.activeCellIndex = notebook.widgets.indexOf(currentSearchPair.cell);
     return match;
   }
 
   private async _restartQuery() {
     await this.endQuery();
-<<<<<<< HEAD
-    await this.startQuery(this._query, this._searchTarget, this._filters);
-=======
-    await this.startQuery(this._query, this._searchTarget!);
->>>>>>> 72d9e17d
+    await this.startQuery(this._query, this._searchTarget!, this._filters);
     this._changed.emit(undefined);
   }
 
@@ -532,15 +504,10 @@
 
   private _searchTarget: NotebookPanel | undefined | null;
   private _query: RegExp;
-<<<<<<< HEAD
   private _filters: INotebookFilters;
   private _searchProviders: ICellSearchPair[] = [];
-  private _currentProvider: ICellSearchPair;
-  private _currentMatch: ISearchMatch;
-=======
-  private _cmSearchProviders: ICellSearchPair[] = [];
+  private _currentProvider: ICellSearchPair | null | undefined;
   private _currentMatch: ISearchMatch | undefined | null;
->>>>>>> 72d9e17d
   private _unRenderedMarkdownCells: MarkdownCell[] = [];
   private _cellsWithMatches: Cell[] = [];
   private _changed = new Signal<this, void>(this);
