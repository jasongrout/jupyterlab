--- conflicted
+++ resolved
@@ -5,18 +5,6 @@
   "description": "Text editor settings for all CodeMirror editors.",
   "properties": {
     "keyMap": {
-<<<<<<< HEAD
-      "default": "default",
-      "description": "The keymap CodeMirror uses.",
-      "title": "Key Map",
-      "type": "string"
-    },
-    "theme": {
-      "default": "default",
-      "description": "The CodeMirror theme.",
-      "title": "Theme",
-      "type": "string"
-=======
       "type": "string",
       "title": "Key Map",
       "description": "Configures the keymap to use",
@@ -27,7 +15,6 @@
       "title": "Theme",
       "description": "CSS file defining the corresponding\n.cm-s-[name] styles is loaded",
       "default": "default"
->>>>>>> 0befb137
     },
     "scrollPastEnd": {
       "type": "boolean",
